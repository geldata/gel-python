--- conflicted
+++ resolved
@@ -28,12 +28,8 @@
 
 from gel import abstract
 from gel import _testbase as tb
-<<<<<<< HEAD
 from gel import blocking_client
-from edgedb.protocol import protocol
-=======
 from gel.protocol import protocol
->>>>>>> a080f06e
 
 
 class TestSyncQuery(tb.SyncQueryTestCase):
