#
# This source file is part of the EdgeDB open source project.
#
# Copyright 2024-present MagicStack Inc. and the EdgeDB authors.
#
# Licensed under the Apache License, Version 2.0 (the "License");
# you may not use this file except in compliance with the License.
# You may obtain a copy of the License at
#
#     http://www.apache.org/licenses/LICENSE-2.0
#
# Unless required by applicable law or agreed to in writing, software
# distributed under the License is distributed on an "AS IS" BASIS,
# WITHOUT WARRANTIES OR CONDITIONS OF ANY KIND, either express or implied.
# See the License for the specific language governing permissions and
# limitations under the License.
#

from __future__ import annotations
import typing

import gel
import httpx
import httpx_sse

from . import types


def create_rag_client(client: gel.Client, **kwargs) -> RAGClient:
    info = client.check_connection()
    return RAGClient(info, types.RAGOptions(**kwargs))


async def create_async_rag_client(
    client: gel.AsyncIOClient, **kwargs
) -> AsyncRAGClient:
    info = await client.check_connection()
    return AsyncRAGClient(info, types.RAGOptions(**kwargs))


class BaseRAGClient:
    options: types.RAGOptions
    context: types.QueryContext
    client_cls = NotImplemented

    def __init__(
        self,
        info: gel.ConnectionInfo,
        options: types.RAGOptions,
        **kwargs,
    ):
        proto = "http" if info.params.tls_security == "insecure" else "https"
        branch = info.params.branch
        self.options = options
        self.context = types.QueryContext(**kwargs)
        args = dict(
<<<<<<< HEAD
            base_url=(
                f"{proto}://{info.host}:{info.port}/branch/{branch}/ext/ai"
            ),
            verify=info.params.make_ssl_ctx(),
=======
            base_url=f"{proto}://{host}:{port}/branch/{branch}/ext/ai",
            verify=params.make_ssl_ctx(),
>>>>>>> 4e1f1789
        )
        if info.params.password is not None:
            args["auth"] = (info.params.user, info.params.password)
        elif info.params.secret_key is not None:
            args["headers"] = {
                "Authorization": f"Bearer {info.params.secret_key}"
            }
        self._init_client(**args)

    def _init_client(self, **kwargs):
        raise NotImplementedError

    def with_config(self, **kwargs) -> typing.Self:
        cls = type(self)
        rv = cls.__new__(cls)
        rv.options = self.options.derive(kwargs)
        rv.context = self.context
        rv.client = self.client
        return rv

    def with_context(self, **kwargs) -> typing.Self:
        cls = type(self)
        rv = cls.__new__(cls)
        rv.options = self.options
        rv.context = self.context.derive(kwargs)
        rv.client = self.client
        return rv

    def _make_rag_request(
        self,
        *,
        message: str,
        context: typing.Optional[types.QueryContext] = None,
        stream: bool,
    ) -> types.RAGRequest:
        if context is None:
            context = self.context
        return types.RAGRequest(
            model=self.options.model,
            prompt=self.options.prompt,
            context=context,
            query=message,
            stream=stream,
        )

    @staticmethod
    def _parse_rag_response(
        resp: typing.Any
    )-> str:
        data: dict[str, typing.Any] = resp.json()

        if text := data.get("text"):
            if isinstance(text, str):
                return text
            else:
                raise RuntimeError(
                    f"Expected data.text to be a string, but got "
                    f"{type(text).__name__}: {text}"
                )

        elif response := data.get("response"):
            if isinstance(text, str):
                return text
            else:
                raise RuntimeError(
                    f"Expected data.text to be a string, but got "
                    f"{type(response).__name__}: {response}"
                )

        raise RuntimeError(
            f"Expected response to include a non-empty string for either the "
            f"'text' or 'response' key, but got: {data}"
        )


class RAGClient(BaseRAGClient):
    client: httpx.Client

    def _init_client(self, **kwargs):
        self.client = httpx.Client(**kwargs)

    def query_rag(
        self, message: str, context: typing.Optional[types.QueryContext] = None
    ) -> str:
        resp = self.client.post(
            **self._make_rag_request(
                context=context,
                message=message,
                stream=False,
            ).to_httpx_request()
        )
        resp.raise_for_status()
        return BaseRAGClient._parse_rag_response(resp)

    def stream_rag(
        self, message: str, context: typing.Optional[types.QueryContext] = None
    ) -> typing.Iterator[str]:
        with httpx_sse.connect_sse(
            self.client,
            "post",
            **self._make_rag_request(
                context=context,
                message=message,
                stream=True,
            ).to_httpx_request(),
        ) as event_source:
            event_source.response.raise_for_status()
            for sse in event_source.iter_sse():
                yield sse.data

    def generate_embeddings(self, *inputs: str, model: str) -> list[float]:
        resp = self.client.post(
            "/embeddings", json={"input": inputs, "model": model}
        )
        resp.raise_for_status()
        return resp.json()["data"][0]["embedding"]


class AsyncRAGClient(BaseRAGClient):
    client: httpx.AsyncClient

    def _init_client(self, **kwargs):
        self.client = httpx.AsyncClient(**kwargs)

    async def query_rag(
        self, message: str, context: typing.Optional[types.QueryContext] = None
    ) -> str:
        resp = await self.client.post(
            **self._make_rag_request(
                context=context,
                message=message,
                stream=False,
            ).to_httpx_request()
        )
        resp.raise_for_status()
        return BaseRAGClient._parse_rag_response(resp)

    async def stream_rag(
        self, message: str, context: typing.Optional[types.QueryContext] = None
    ) -> typing.Iterator[str]:
        async with httpx_sse.aconnect_sse(
            self.client,
            "post",
            **self._make_rag_request(
                context=context,
                message=message,
                stream=True,
            ).to_httpx_request(),
        ) as event_source:
            event_source.response.raise_for_status()
            async for sse in event_source.aiter_sse():
                yield sse.data

    async def generate_embeddings(
        self, *inputs: str, model: str
    ) -> list[float]:
        resp = await self.client.post(
            "/embeddings", json={"input": inputs, "model": model}
        )
        resp.raise_for_status()
        return resp.json()["data"][0]["embedding"]<|MERGE_RESOLUTION|>--- conflicted
+++ resolved
@@ -49,26 +49,23 @@
         options: types.RAGOptions,
         **kwargs,
     ):
-        proto = "http" if info.params.tls_security == "insecure" else "https"
-        branch = info.params.branch
+        params = info.params
+
+        proto = "http" if params.tls_security == "insecure" else "https"
+        branch = params.branch
         self.options = options
         self.context = types.QueryContext(**kwargs)
         args = dict(
-<<<<<<< HEAD
             base_url=(
                 f"{proto}://{info.host}:{info.port}/branch/{branch}/ext/ai"
             ),
-            verify=info.params.make_ssl_ctx(),
-=======
-            base_url=f"{proto}://{host}:{port}/branch/{branch}/ext/ai",
             verify=params.make_ssl_ctx(),
->>>>>>> 4e1f1789
-        )
-        if info.params.password is not None:
-            args["auth"] = (info.params.user, info.params.password)
-        elif info.params.secret_key is not None:
+        )
+        if params.password is not None:
+            args["auth"] = (params.user, params.password)
+        elif params.secret_key is not None:
             args["headers"] = {
-                "Authorization": f"Bearer {info.params.secret_key}"
+                "Authorization": f"Bearer {params.secret_key}"
             }
         self._init_client(**args)
 
