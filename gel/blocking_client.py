#
# This source file is part of the EdgeDB open source project.
#
# Copyright 2022-present MagicStack Inc. and the EdgeDB authors.
#
# Licensed under the Apache License, Version 2.0 (the "License");
# you may not use this file except in compliance with the License.
# You may obtain a copy of the License at
#
#     http://www.apache.org/licenses/LICENSE-2.0
#
# Unless required by applicable law or agreed to in writing, software
# distributed under the License is distributed on an "AS IS" BASIS,
# WITHOUT WARRANTIES OR CONDITIONS OF ANY KIND, either express or implied.
# See the License for the specific language governing permissions and
# limitations under the License.
#

from __future__ import annotations

from __future__ import annotations
from typing import Any

import contextlib
import datetime
import queue
import socket
import ssl
import threading
import time
import typing

from . import abstract
from . import base_client
from . import con_utils
from . import errors
from . import transaction
from .protocol import blocking_proto
from .protocol.protocol import InputLanguage, OutputFormat

from ._internal._save import make_save_executor_constructor

if typing.TYPE_CHECKING:
    from ._internal._qbmodel._pydantic import GelModel


DEFAULT_PING_BEFORE_IDLE_TIMEOUT = datetime.timedelta(seconds=5)
MINIMUM_PING_WAIT_TIME = datetime.timedelta(seconds=1)


T = typing.TypeVar("T")


def iter_coroutine(coro: typing.Coroutine[None, None, T]) -> T:
    try:
        coro.send(None)
    except StopIteration as ex:
        return ex.value
    finally:
        coro.close()


class BlockingIOConnection(base_client.BaseConnection):
    __slots__ = ("_ping_wait_time",)

    async def connect_addr(self, addr, timeout):
        deadline = time.monotonic() + timeout

        if isinstance(addr, str):
            # UNIX socket
            res_list = [(socket.AF_UNIX, socket.SOCK_STREAM, -1, None, addr)]
        else:
            host, port = addr
            try:
                # getaddrinfo() doesn't take timeout!!
                res_list = socket.getaddrinfo(
                    host, port, socket.AF_UNSPEC, socket.SOCK_STREAM
                )
            except socket.gaierror as e:
                # All name resolution errors are considered temporary
                err = errors.ClientConnectionFailedTemporarilyError(str(e))
                raise err from e

        for i, res in enumerate(res_list):
            af, socktype, proto, _, sa = res
            try:
                sock = socket.socket(af, socktype, proto)
            except OSError as e:
                sock.close()
                if i < len(res_list) - 1:
                    continue
                else:
                    raise con_utils.wrap_error(e) from e
            try:
                await self._connect_addr(sock, addr, sa, deadline)
            except TimeoutError:
                raise
            except Exception:
                if i < len(res_list) - 1:
                    continue
                else:
                    raise
            else:
                break

    async def _connect_addr(self, sock, addr, sa, deadline):
        try:
            time_left = deadline - time.monotonic()
            if time_left <= 0:
                raise TimeoutError
            try:
                sock.settimeout(time_left)
                sock.connect(sa)
            except OSError as e:
                raise con_utils.wrap_error(e) from e

            if not isinstance(addr, str):
                time_left = deadline - time.monotonic()
                if time_left <= 0:
                    raise TimeoutError
                try:
                    # Upgrade to TLS
                    sock.settimeout(time_left)
                    try:
                        sock = self._params.ssl_ctx.wrap_socket(
                            sock,
                            server_hostname=(
                                self._params.tls_server_name or addr[0]
                            ),
                        )
                    except ssl.CertificateError as e:
                        raise con_utils.wrap_error(e) from e
                    except ssl.SSLError as e:
                        raise con_utils.wrap_error(e) from e
                    else:
                        con_utils.check_alpn_protocol(sock)
                except OSError as e:
                    raise con_utils.wrap_error(e) from e

            time_left = deadline - time.monotonic()
            if time_left <= 0:
                raise TimeoutError

            if not isinstance(addr, str):
                sock.setsockopt(socket.IPPROTO_TCP, socket.TCP_NODELAY, 1)

            proto = blocking_proto.BlockingIOProtocol(self._params, sock)
            proto.set_connection(self)

            try:
                await proto.wait_for(proto.connect(), time_left)
            except TimeoutError:
                raise
            except OSError as e:
                raise con_utils.wrap_error(e) from e

            self._protocol = proto
            self._addr = addr
            self._ping_wait_time = max(
                (
                    self.get_settings()
                    .get("system_config")
                    .session_idle_timeout
                    - DEFAULT_PING_BEFORE_IDLE_TIMEOUT
                ),
                MINIMUM_PING_WAIT_TIME,
            ).total_seconds()

        except Exception:
            sock.close()
            raise

    async def sleep(self, seconds):
        time.sleep(seconds)

    def is_closed(self):
        proto = self._protocol
        return not (
            proto
            and proto.sock is not None
            and proto.sock.fileno() >= 0
            and proto.connected
        )

    async def close(self, timeout=None):
        """Send graceful termination message wait for connection to drop."""
        if not self.is_closed():
            try:
                self._protocol.terminate()
                if timeout is None:
                    await self._protocol.wait_for_disconnect()
                else:
                    await self._protocol.wait_for(
                        self._protocol.wait_for_disconnect(), timeout
                    )
            except TimeoutError:
                self.terminate()
                raise errors.QueryTimeoutError()
            except Exception:
                self.terminate()
                raise
            finally:
                self._cleanup()

    def _dispatch_log_message(self, msg):
        for cb in self._log_listeners:
            cb(self, msg)

    async def raw_query(self, query_context: abstract.QueryContext):
        try:
            if (
                time.monotonic() - self._protocol.last_active_timestamp
                > self._ping_wait_time
            ):
                await self._protocol.ping()
        except (errors.IdleSessionTimeoutError, errors.ClientConnectionError):
            await self.connect()

        return await super().raw_query(query_context)


class _PoolConnectionHolder(base_client.PoolConnectionHolder):
    __slots__ = ()
    _event_class = threading.Event

    async def close(self, *, wait=True, timeout=None):
        if self._con is None:
            return
        await self._con.close(timeout=timeout)

    async def wait_until_released(self, timeout=None):
        return self._release_event.wait(timeout)


class _PoolImpl(base_client.BasePoolImpl):
    _holder_class = _PoolConnectionHolder

    def __init__(
        self,
        connect_args,
        *,
        max_concurrency: typing.Optional[int],
        connection_class,
    ):
        if not issubclass(connection_class, BlockingIOConnection):
            raise TypeError(
                f"connection_class is expected to be a subclass of "
                f"gel.blocking_client.BlockingIOConnection, "
                f"got {connection_class}"
            )
        super().__init__(
            connect_args,
            connection_class,
            max_concurrency=max_concurrency,
        )

    def _ensure_initialized(self):
        if self._queue is None:
            self._queue = queue.LifoQueue(maxsize=self._max_concurrency)
            self._first_connect_lock = threading.Lock()
            self._resize_holder_pool()

    def _set_queue_maxsize(self, maxsize):
        with self._queue.mutex:
            self._queue.maxsize = maxsize

    async def _maybe_get_first_connection(self):
        with self._first_connect_lock:
            if self._working_addr is None:
                return await self._get_first_connection()

    async def acquire(self, timeout=None):
        self._ensure_initialized()

        if self._closing:
            raise errors.InterfaceError("pool is closing")

        ch = self._queue.get(timeout=timeout)
        try:
            con = await ch.acquire()
        except Exception:
            self._queue.put_nowait(ch)
            raise
        else:
            # Record the timeout, as we will apply it by default
            # in release().
            ch._timeout = timeout
            return con

    async def _release(self, holder):
        if not isinstance(holder._con, BlockingIOConnection):
            raise errors.InterfaceError(
                f"release() received invalid connection: "
                f"{holder._con!r} does not belong to any connection pool"
            )

        timeout = None
        return await holder.release(timeout)

    async def close(self, timeout=None):
        if self._closed:
            return
        self._closing = True
        try:
            if timeout is None:
                for ch in self._holders:
                    await ch.wait_until_released()
                for ch in self._holders:
                    await ch.close()
            else:
                deadline = time.monotonic() + timeout
                for ch in self._holders:
                    secs = deadline - time.monotonic()
                    if secs <= 0:
                        raise TimeoutError
                    if not await ch.wait_until_released(secs):
                        raise TimeoutError
                for ch in self._holders:
                    secs = deadline - time.monotonic()
                    if secs <= 0:
                        raise TimeoutError
                    await ch.close(timeout=secs)
        except TimeoutError as e:
            self.terminate()
            raise errors.InterfaceError(
                "client is not fully closed in {} seconds; "
                "terminating now.".format(timeout)
            ) from e
        except Exception:
            self.terminate()
            raise
        finally:
            self._closed = True
            self._closing = False


class Iteration(transaction.BaseTransaction, abstract.Executor):
    __slots__ = ("_managed", "_lock")

    def __init__(self, retry, client, iteration):
        super().__init__(retry, client, iteration)
        self._managed = False
        self._lock = threading.Lock()

    def __enter__(self):
        with self._exclusive():
            if self._managed:
                raise errors.InterfaceError(
                    "cannot enter context: already in a `with` block"
                )
            self._managed = True
            return self

    def __exit__(self, extype, ex, tb):
        with self._exclusive():
            self._managed = False
            return iter_coroutine(self._exit(extype, ex))

    async def _ensure_transaction(self):
        if not self._managed:
            raise errors.InterfaceError(
                "Only managed retriable transactions are supported. "
                "Use `with transaction:`"
            )
        await super()._ensure_transaction()

    def _query(self, query_context: abstract.QueryContext):
        with self._exclusive():
            return iter_coroutine(super()._query(query_context))

    def _execute(self, execute_context: abstract.ExecuteContext) -> None:
        with self._exclusive():
            iter_coroutine(super()._execute(execute_context))

    @contextlib.contextmanager
    def _exclusive(self):
        if not self._lock.acquire(blocking=False):
            raise errors.InterfaceError(
                "concurrent queries within the same transaction "
                "are not allowed"
            )
        try:
            yield
        finally:
            self._lock.release()


class Retry(transaction.BaseRetry):
    def __iter__(self):
        return self

    def __next__(self):
        # Note: when changing this code consider also
        # updating AsyncIORetry.__anext__.
        if self._done:
            raise StopIteration
        if self._next_backoff:
            time.sleep(self._next_backoff)
        self._done = True
        iteration = Iteration(self, self._owner, self._iteration)
        self._iteration += 1
        return iteration


class BatchIteration(transaction.BaseTransaction):
    __slots__ = ("_managed", "_lock", "_batched_ops")

    def __init__(self, retry, client, iteration):
        super().__init__(retry, client, iteration)
        self._managed = False
        self._lock = threading.Lock()
        self._batched_ops = []

    def __enter__(self):
        with self._exclusive():
            if self._managed:
                raise errors.InterfaceError(
                    "cannot enter context: already in a `with` block"
                )
            self._managed = True
            return self

    def __exit__(self, extype, ex, tb):
        with self._exclusive():
            self._client._iter_coroutine(self._wait())
            self._managed = False
            return self._client._iter_coroutine(self._exit(extype, ex))

    async def _ensure_transaction(self):
        if not self._managed:
            raise errors.InterfaceError(
                "Only managed retriable transactions are supported. "
                "Use `with transaction:`"
            )
        await super()._ensure_transaction()

    @contextlib.contextmanager
    def _exclusive(self):
        if not self._lock.acquire(blocking=False):
            raise errors.InterfaceError(
                "concurrent queries within the same transaction "
                "are not allowed"
            )
        try:
            yield
        finally:
            self._lock.release()

    def send_query(self, query: str, *args, **kwargs) -> None:
        self._batched_ops.append(
            abstract.QueryContext(
                query=abstract.QueryWithArgs(query, None, args, kwargs),
                cache=self._client._get_query_cache(),
                query_options=abstract._query_opts,
                retry_options=None,
                state=self._client._get_state(),
                transaction_options=None,
                warning_handler=self._client._get_warning_handler(),
                annotations=self._client._get_annotations(),
            )
        )

    def send_query_single(self, query: str, *args, **kwargs) -> None:
        self._batched_ops.append(
            abstract.QueryContext(
                query=abstract.QueryWithArgs(query, None, args, kwargs),
                cache=self._client._get_query_cache(),
                query_options=abstract._query_single_opts,
                retry_options=None,
                state=self._client._get_state(),
                transaction_options=None,
                warning_handler=self._client._get_warning_handler(),
                annotations=self._client._get_annotations(),
            )
        )

    def send_query_required_single(self, query: str, *args, **kwargs) -> None:
        self._batched_ops.append(
            abstract.QueryContext(
                query=abstract.QueryWithArgs(query, None, args, kwargs),
                cache=self._client._get_query_cache(),
                query_options=abstract._query_required_single_opts,
                retry_options=None,
                state=self._client._get_state(),
                transaction_options=None,
                warning_handler=self._client._get_warning_handler(),
                annotations=self._client._get_annotations(),
            )
        )

    def send_execute(self, commands: str, *args, **kwargs) -> None:
        self._batched_ops.append(
            abstract.ExecuteContext(
                query=abstract.QueryWithArgs(commands, None, args, kwargs),
                cache=self._client._get_query_cache(),
                retry_options=None,
                state=self._client._get_state(),
                transaction_options=None,
                warning_handler=self._client._get_warning_handler(),
                annotations=self._client._get_annotations(),
            )
        )

    def wait(self) -> list[Any]:
        with self._exclusive():
            return self._client._iter_coroutine(self._wait())

    async def _wait(self) -> list[Any]:
        await self._ensure_transaction()
        ops, self._batched_ops[:] = self._batched_ops[:], []
        return await self._connection.batch_query(ops)


class Batch(transaction.BaseRetry):
    def __iter__(self):
        return self

    def __next__(self):
        # Note: when changing this code consider also
        # updating AsyncIOBatch.__anext__.
        if self._done:
            raise StopIteration
        if self._next_backoff:
            time.sleep(self._next_backoff)
        self._done = True
        iteration = BatchIteration(self, self._owner, self._iteration)
        self._iteration += 1
        return iteration


class Client(base_client.BaseClient, abstract.Executor):
    """A lazy connection pool.

    A Client can be used to manage a set of connections to the database.
    Connections are first acquired from the pool, then used, and then released
    back to the pool.  Once a connection is released, it's reset to close all
    open cursors and other resources *except* prepared statements.

    Clients are created by calling
    :func:`~gel.blocking_client.create_client`.
    """

    __slots__ = ()
    _impl_class = _PoolImpl

<<<<<<< HEAD
=======
    def save(self, *objs: GelModel) -> None:
        make_executor = make_save_executor_constructor(objs)

        for tx in self.transaction():
            with tx:
                executor = make_executor()

                for batch in executor:
                    ids = []
                    for query, args in batch:
                        ids.append(
                            self.query_required_single(query, **args).id
                        )
                    executor.feed_ids(ids)

                executor.commit()

    def _iter_coroutine(self, coro):
        try:
            coro.send(None)
        except StopIteration as ex:
            return ex.value
        finally:
            coro.close()

>>>>>>> a080f06e
    def _query(self, query_context: abstract.QueryContext):
        return iter_coroutine(super()._query(query_context))

    def _execute(self, execute_context: abstract.ExecuteContext) -> None:
        iter_coroutine(super()._execute(execute_context))

    def check_connection(self) -> base_client.ConnectionInfo:
        return iter_coroutine(self._impl.ensure_connected())

    def ensure_connected(self):
        self.check_connection()
        return self

    def transaction(self) -> Retry:
        return Retry(self)

    def _batch(self) -> Batch:
        return Batch(self)

    def close(self, timeout=None):
        """Attempt to gracefully close all connections in the client.

        Wait until all pool connections are released, close them and
        shut down the pool.  If any error (including cancellation) occurs
        in ``close()`` the pool will terminate by calling
        Client.terminate() .
        """
        iter_coroutine(self._impl.close(timeout))

    def __enter__(self):
        return self.ensure_connected()

    def __exit__(self, exc_type, exc_val, exc_tb):
        self.close()

    def _describe_query(
        self,
        query: str,
        *,
        inject_type_names: bool = False,
        input_language: InputLanguage = InputLanguage.EDGEQL,
        output_format: OutputFormat = OutputFormat.BINARY,
        expect_one: bool = False,
    ) -> abstract.DescribeResult:
<<<<<<< HEAD
        return iter_coroutine(self._describe(abstract.DescribeContext(
            query=query,
            state=self._get_state(),
            inject_type_names=inject_type_names,
            input_language=input_language,
            output_format=output_format,
            expect_one=expect_one,
        )))
=======
        return self._iter_coroutine(
            self._describe(
                abstract.DescribeContext(
                    query=query,
                    state=self._get_state(),
                    inject_type_names=inject_type_names,
                    input_language=input_language,
                    output_format=output_format,
                    expect_one=expect_one,
                )
            )
        )
>>>>>>> a080f06e


def create_client(
    dsn=None,
    *,
    max_concurrency=None,
    host: str = None,
    port: int = None,
    credentials: str = None,
    credentials_file: str = None,
    user: str = None,
    password: str = None,
    secret_key: str = None,
    database: str = None,
    branch: str = None,
    tls_ca: str = None,
    tls_ca_file: str = None,
    tls_security: str = None,
    wait_until_available: int = 30,
    timeout: int = 10,
):
    return Client(
        connection_class=BlockingIOConnection,
        max_concurrency=max_concurrency,
        # connect arguments
        dsn=dsn,
        host=host,
        port=port,
        credentials=credentials,
        credentials_file=credentials_file,
        user=user,
        password=password,
        secret_key=secret_key,
        database=database,
        branch=branch,
        tls_ca=tls_ca,
        tls_ca_file=tls_ca_file,
        tls_security=tls_security,
        wait_until_available=wait_until_available,
        timeout=timeout,
    )<|MERGE_RESOLUTION|>--- conflicted
+++ resolved
@@ -543,8 +543,6 @@
     __slots__ = ()
     _impl_class = _PoolImpl
 
-<<<<<<< HEAD
-=======
     def save(self, *objs: GelModel) -> None:
         make_executor = make_save_executor_constructor(objs)
 
@@ -562,15 +560,6 @@
 
                 executor.commit()
 
-    def _iter_coroutine(self, coro):
-        try:
-            coro.send(None)
-        except StopIteration as ex:
-            return ex.value
-        finally:
-            coro.close()
-
->>>>>>> a080f06e
     def _query(self, query_context: abstract.QueryContext):
         return iter_coroutine(super()._query(query_context))
 
@@ -615,17 +604,7 @@
         output_format: OutputFormat = OutputFormat.BINARY,
         expect_one: bool = False,
     ) -> abstract.DescribeResult:
-<<<<<<< HEAD
-        return iter_coroutine(self._describe(abstract.DescribeContext(
-            query=query,
-            state=self._get_state(),
-            inject_type_names=inject_type_names,
-            input_language=input_language,
-            output_format=output_format,
-            expect_one=expect_one,
-        )))
-=======
-        return self._iter_coroutine(
+        return iter_coroutine(
             self._describe(
                 abstract.DescribeContext(
                     query=query,
@@ -637,7 +616,6 @@
                 )
             )
         )
->>>>>>> a080f06e
 
 
 def create_client(
